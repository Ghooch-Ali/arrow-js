import { t } from '/dev/index.js'
import example from './Example.js'
import HelloWorld, { HelloWorldCode } from '../examples/HelloWorld'
import ListExample, { ListExampleCode } from '../examples/ListExample'

export default function () {
  return t`
    <h1 id="intro">Introduction</h1>
    <h2 id="what-is-arrow">What is Arrow?</h2>
    <section>
      <p>
        ArrowJS is an experimental tool for programming reactive interfaces
        using native JavaScript. It’s not really a framework, but not less
        powerful than a framework either. At its core — ArrowJS is an admission
        that while we developers were falling in love with UI frameworks —
        JavaScript itself got good, really good.
      </p>
      <p>
        If JavaScript is so good, then what does a tool like Arrow bring to the
        table? So glad you asked. Arrow has 2 primary features:
      </p>
      <ul>
        <li>Observable data.</li>
        <li>Declarative/Reactive DOM rendering.</li>
      </ul>
      <p>
<<<<<<< HEAD
        For many applications, these two features are all you need to build
        delightful and complex user interfaces. Need state management? Use the
        module scope. Need components? Use functions. Need routing? The web
        platform already does this pretty well 😉.
=======
        How can you build a full app with such a short feature list? Read on
        because this site serves as documentation for Arrow's utilities but also
        as an opinionated guide to implementing components, events, routes,
        plugins, state management, server side rendering, and nearly everything
        else required to build apps using Arrow and modern <em>native</em>
        JavaScript.
>>>>>>> e765f670
      </p>
      <p>Additionally, Arrow boasts a few more important talking points:</p>
      <ul>
        <li>Zero dependencies.</li>
        <li>No build tools required (or even suggested).</li>
        <li>
          Less than <code>3KB</code> min+gzip. (22x smaller than this itty bitty gif →
          <img src="/img/mind-blown.gif" alt="gif of mind blown individual">)
        </li>
      </ul>
      <p>Got time for a quick example? Great.</p>
      ${example(HelloWorldCode, HelloWorld)}
    </section>
    <h2 id="key-commitments">Key Commitments</h2>
    <section>
      <h3>Commitment to JavaScript</h3>
      <p>
        Arrow relies heavily on modern features of JavaScript such as
        <a
          href="https://developer.mozilla.org/en-US/docs/Web/JavaScript/Reference/Template_literals"
          >template literals</a
        >,
        <a
          href="https://developer.mozilla.org/en-US/docs/Web/JavaScript/Guide/Modules"
          >modules</a
        >
        (think <code>import</code> and <code>export</code>), and
        <a
          href="https://developer.mozilla.org/en-US/docs/Web/JavaScript/Reference/Global_Objects/Proxy"
          >Proxies</a
        >. For example, you'll immediately notice that Arrow does not have a
        special template "language" like so many other frameworks. Instead it
        relies on template literals (tick marks <code>\`</code>) — specifically
        tagged template literals — to interpolate expressions and render DOM
        elements. For example:
      </p>
      ${example(ListExampleCode, ListExample)}
      <p>
        We’ll go in depth on templates in a bit, but a key concept to understand
        here is that template literals, and tagged template literals, are
        <strong>native features of JavaScript</strong>.
      </p>
      <p>
        Why does this matter? Well for one it makes Arrow fast — most of the
        parsing is done using language-level features. More importantly,
        however, learning Arrow is mostly learning how to use modern native
        JavaScript to create UI systems, so the concepts here are portable.
      </p>
      <p>
        Already fancy yourself a great JavaScript developer? Great! Then learning
        Arrow won't take you any time at all.
      </p>
      <h3>Commitment to no build tools</h3>
      <p>
        Build tools can be useful. Arrow itself is written in TypeScript so it
        necessitates a build script to compile, but while there is no restriction
        against using a build tool, Arrow <em>will never require
        one</em>. Arrow removes the need for complex operations that are
        best left to compilers, like converting templates to render functions. It
        does this by making some assumptions:
        <ul>
          <li>It's ok to ship modern JS (no IE support)</li>
          <li>You’re writing HTML (not native voodoo)</li>
        </ul>
      </p>
      <p>
        It will always be good and right to pull in Arrow from a CDN and start
        building your project right away.
      </p>
      <h3>Commitment to performance</h3>
      <p>
        Arrow is <em>fast.</em> Downloading, booting, and patching are all fast.
        In fact, you can generally expect on-par-or-better performance than
        its bigger JS framework counterparts. Arrow will always be a guilt-free
        choice for those under a performance budget.
      </p>
      <h3>Commitment to Open Source</h3>
      <p>
        Arrow was created by me, <a href="https://twitter.com/jpschroeder">Justin Schroeder</a>.
        It is Open Source. It will always be Open Source. My hope is this
        project helps reframe developer’s expectations of "native" JavaScript.
      </p>
    </section>
  `
}<|MERGE_RESOLUTION|>--- conflicted
+++ resolved
@@ -24,19 +24,10 @@
         <li>Declarative/Reactive DOM rendering.</li>
       </ul>
       <p>
-<<<<<<< HEAD
         For many applications, these two features are all you need to build
-        delightful and complex user interfaces. Need state management? Use the
-        module scope. Need components? Use functions. Need routing? The web
+        delightful and complex user interfaces. Need state management? Use a
+        module’s scope. Need components? Use functions. Need routing? The web
         platform already does this pretty well 😉.
-=======
-        How can you build a full app with such a short feature list? Read on
-        because this site serves as documentation for Arrow's utilities but also
-        as an opinionated guide to implementing components, events, routes,
-        plugins, state management, server side rendering, and nearly everything
-        else required to build apps using Arrow and modern <em>native</em>
-        JavaScript.
->>>>>>> e765f670
       </p>
       <p>Additionally, Arrow boasts a few more important talking points:</p>
       <ul>
